<<<<<<< HEAD
from enum import StrEnum
from uuid import UUID, uuid4
from typing import List, Optional

from sqlalchemy.dialects.postgresql import UUID as PGUUID
from sqlmodel import Field, Relationship, SQLModel, Column, String, ForeignKey


class TableName(StrEnum):
    BUSINESSES = "businesses"
    EMPLOYEES = "employees"
    QUESTIONS = "questions"
    INTERVIEWS = "interviews"
    RESPONSES = "responses"
=======
from uuid import UUID, uuid4
from typing import List, Optional

from sqlmodel import (
    Column,
    String,
    ForeignKey,
    Field,
    Relationship,
    SQLModel,
    UUID as PGUUID,
)
>>>>>>> aee81c2a


# ---------- Base (Pydantic) models ----------


class BusinessBase(SQLModel, table=False):
    id: UUID = Field(
        default_factory=uuid4,
        sa_column=Column(PGUUID(as_uuid=True), primary_key=True),
    )
    name: str = Field(sa_column=Column(String(255), nullable=False))


class EmployeeBase(SQLModel, table=False):
    id: UUID = Field(
        default_factory=uuid4,
        sa_column=Column(PGUUID(as_uuid=True), primary_key=True),
    )
    email: str = Field(sa_column=Column(String(320), nullable=False))
    bio: Optional[str] = None
    business_id: UUID = Field(
        sa_column=Column(
            PGUUID(as_uuid=True),
            ForeignKey(f"{TableName.BUSINESSES}.id"),
            nullable=False,
        ),
    )


class QuestionBase(SQLModel, table=False):
    id: UUID = Field(
        default_factory=uuid4,
        sa_column=Column(PGUUID(as_uuid=True), primary_key=True),
    )
    content: str
    business_id: UUID = Field(
        sa_column=Column(
            PGUUID(as_uuid=True),
            ForeignKey(f"{TableName.BUSINESSES}.id"),
            nullable=False,
        ),
    )
    order_index: Optional[int] = Field(default=None)
    is_follow_up: bool = Field(default=False)


class InterviewBase(SQLModel, table=False):
    id: UUID = Field(
        default_factory=uuid4,
        sa_column=Column(PGUUID(as_uuid=True), primary_key=True),
    )
    business_id: UUID = Field(
        sa_column=Column(
            PGUUID(as_uuid=True),
            ForeignKey(f"{TableName.BUSINESSES}.id"),
            nullable=False,
        ),
    )


class QuestionResponseBase(SQLModel, table=False):
    interview_id: UUID = Field(
        sa_column=Column(
            PGUUID(as_uuid=True),
            ForeignKey(f"{TableName.INTERVIEWS}.id"),
            primary_key=True,
        ),
    )
    employee_id: UUID = Field(
        sa_column=Column(
            PGUUID(as_uuid=True),
            ForeignKey(f"{TableName.EMPLOYEES}.id"),
            primary_key=True,
        ),
    )
    question_id: UUID = Field(
        sa_column=Column(
            PGUUID(as_uuid=True),
            ForeignKey(f"{TableName.QUESTIONS}.id"),
            primary_key=True,
        ),
    )
    content: str


# ---------- Table models (extend Base + table=True) ----------


class Business(BusinessBase, table=True):
    __tablename__: str = TableName.BUSINESSES

    employees: List["Employee"] = Relationship(back_populates="business")
    questions: List["Question"] = Relationship(back_populates="business")
    interviews: List["Interview"] = Relationship(back_populates="business")


class Employee(EmployeeBase, table=True):
    __tablename__: str = TableName.EMPLOYEES

    business: Optional["Business"] = Relationship(back_populates="employees")
    responses: List["QuestionResponse"] = Relationship(back_populates="employee")


class Question(QuestionBase, table=True):
    __tablename__: str = TableName.QUESTIONS

    business: Optional["Business"] = Relationship(back_populates="questions")
    responses: List["QuestionResponse"] = Relationship(back_populates="question")


class Interview(InterviewBase, table=True):
    __tablename__: str = TableName.INTERVIEWS

    business: Optional["Business"] = Relationship(back_populates="interviews")
    responses: List["QuestionResponse"] = Relationship(back_populates="interview")


class QuestionResponse(QuestionResponseBase, table=True):
    __tablename__: str = TableName.RESPONSES

    interview: Optional[Interview] = Relationship(back_populates="responses")
    employee: Optional[Employee] = Relationship(back_populates="responses")
    question: Optional[Question] = Relationship(back_populates="responses")<|MERGE_RESOLUTION|>--- conflicted
+++ resolved
@@ -1,19 +1,4 @@
-<<<<<<< HEAD
 from enum import StrEnum
-from uuid import UUID, uuid4
-from typing import List, Optional
-
-from sqlalchemy.dialects.postgresql import UUID as PGUUID
-from sqlmodel import Field, Relationship, SQLModel, Column, String, ForeignKey
-
-
-class TableName(StrEnum):
-    BUSINESSES = "businesses"
-    EMPLOYEES = "employees"
-    QUESTIONS = "questions"
-    INTERVIEWS = "interviews"
-    RESPONSES = "responses"
-=======
 from uuid import UUID, uuid4
 from typing import List, Optional
 
@@ -26,7 +11,14 @@
     SQLModel,
     UUID as PGUUID,
 )
->>>>>>> aee81c2a
+
+
+class TableName(StrEnum):
+    BUSINESSES = "businesses"
+    EMPLOYEES = "employees"
+    QUESTIONS = "questions"
+    INTERVIEWS = "interviews"
+    RESPONSES = "responses"
 
 
 # ---------- Base (Pydantic) models ----------
