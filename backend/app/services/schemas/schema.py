--- conflicted
+++ resolved
@@ -100,7 +100,7 @@
     questions_asked: List[Dict[str, Any]]
 
 
-<<<<<<< HEAD
+
 # Background task response schemas
 class SimulateInterviewBackgroundResponse(BaseModel):
     message: str
@@ -113,7 +113,7 @@
     employee_id: UUID
     interview_id: Optional[UUID] = None
     status: str = "started"
-=======
+
 # Build Wiki schemas
 class BuildWikiRequest(BaseModel):
     business_id: UUID
@@ -124,4 +124,3 @@
     business_id: UUID
     sections_plan: Dict[str, Any]
     files_created: List[str]  # List of file paths as strings
->>>>>>> c5f5b101
