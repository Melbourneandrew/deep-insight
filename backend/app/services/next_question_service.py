--- conflicted
+++ resolved
@@ -27,11 +27,10 @@
 
         Returns:
             NextQuestionResponse containing question and is_interview_over flag
-            
+
         Raises:
             ValueError: If interview not found
         """
-<<<<<<< HEAD
         # Validate interview exists
         interview = self.session.get(Interview, request.interview_id)
         if not interview:
@@ -62,241 +61,6 @@
 
         # All questions have been answered
         return NextQuestionResponse(question=None, is_interview_over=True)
-=======
-        # Validate that the interview exists
-        interview = self.session.get(Interview, request.interview_id)
-        if not interview:
-            raise ValueError("Interview not found")
-        
-        # Get all base questions for this business
-        base_questions = self._get_base_questions(interview.business_id)
-        if not base_questions:
-            return NextQuestionResponse(question=None, is_interview_over=True)
-        
-        # Get all responses for this interview
-        responses = self._get_interview_responses(request.interview_id)
-        
-        # Determine what the next question should be
-        next_question = self._determine_next_question(base_questions, responses, interview)
-        
-        if next_question is None:
-            return NextQuestionResponse(question=None, is_interview_over=True)
-        
-        return NextQuestionResponse(question=next_question, is_interview_over=False)
-
-    def _get_base_questions(self, business_id: UUID) -> List[Question]:
-        """Get all base questions for a business, ordered by index."""
-        statement = (
-            select(Question)
-            .where(Question.business_id == business_id)
-            .where(Question.is_follow_up == False)
-        )
-        base_questions_raw = list(self.session.exec(statement))
-        # Sort by order_index manually to handle None values
-        return sorted(base_questions_raw, key=lambda q: q.order_index if q.order_index is not None else 999)
-    
-    def _get_interview_responses(self, interview_id: UUID) -> List[QuestionResponse]:
-        """Get all responses for an interview."""
-        statement = (
-            select(QuestionResponse)
-            .where(QuestionResponse.interview_id == interview_id)
-        )
-        return list(self.session.exec(statement))
-
-    def _determine_next_question(
-        self,
-        base_questions: List[Question],
-        responses: List[QuestionResponse],
-        interview: Interview
-    ) -> Optional[Question]:
-        """Determine what the next question should be based on interview state."""
-        
-        if not responses:
-            # No questions asked yet, start with the first base question
-            return base_questions[0] if base_questions else None
-        
-        # Get the last question that was answered
-        last_response = responses[-1]
-        last_question = self.session.get(Question, last_response.question_id)
-        
-        if not last_question:
-            return None
-        
-        if not last_question.is_follow_up:
-            # Just answered a base question, generate first follow-up
-            return self._generate_follow_up_question(responses, interview, 1)
-        else:
-            # This was a follow-up question
-            follow_up_count = self._count_recent_follow_ups(responses)
-            
-            if follow_up_count < 2:
-                # Generate second follow-up
-                return self._generate_follow_up_question(responses, interview, follow_up_count + 1)
-            else:
-                # Move to next base question
-                current_base_index = self._get_current_base_question_index(responses, base_questions)
-                next_base_index = current_base_index + 1
-                
-                if next_base_index < len(base_questions):
-                    return base_questions[next_base_index]
-                else:
-                    # All questions completed
-                    return None
-    
-    def _count_recent_follow_ups(self, responses: List[QuestionResponse]) -> int:
-        """Count how many follow-up questions have been asked since the last base question."""
-        count = 0
-        
-        # Count backwards from the most recent response
-        for response in reversed(responses):
-            question = self.session.get(Question, response.question_id)
-            if question and question.is_follow_up:
-                count += 1
-            else:
-                # Hit a base question, stop counting
-                break
-        
-        return count
-    
-    def _get_current_base_question_index(
-        self,
-        responses: List[QuestionResponse],
-        base_questions: List[Question]
-    ) -> int:
-        """Find the index of the current base question being worked on."""
-        
-        # Look backwards through responses to find the most recent base question
-        for response in reversed(responses):
-            question = self.session.get(Question, response.question_id)
-            if question and not question.is_follow_up:
-                # Find this question in the base_questions list
-                for i, base_q in enumerate(base_questions):
-                    if base_q.id == question.id:
-                        return i
-                break
-        
-        return 0  # Default to first question if not found
-    
-    def _generate_follow_up_question(
-        self,
-        responses: List[QuestionResponse],
-        interview: Interview,
-        follow_up_number: int
-    ) -> Question:
-        """Generate a follow-up question using LiteLLM."""
-        
-        # Build conversation history for context
-        conversation_history = self._build_conversation_history(responses)
-        
-        # Generate question using LiteLLM
-        question_content = self._generate_question_with_llm(conversation_history, follow_up_number)
-        
-        # Create and save the generated question
-        generated_question = Question(
-            id=uuid4(),
-            content=question_content,
-            business_id=interview.business_id,
-            is_follow_up=True,
-            order_index=None  # Follow-ups don't have order indices
-        )
-        
-        self.session.add(generated_question)
-        self.session.commit()
-        self.session.refresh(generated_question)
-        
-        return generated_question
-    
-    def _build_conversation_history(self, responses: List[QuestionResponse]) -> List[dict]:
-        """Build conversation history in assistant/user format for LLM context."""
-        conversation = []
-        
-        for response in responses:
-            # Get the question content
-            question = self.session.get(Question, response.question_id)
-            if question:
-                # Assistant asks question
-                conversation.append({
-                    "role": "assistant",
-                    "content": question.content
-                })
-                # User answers
-                conversation.append({
-                    "role": "user", 
-                    "content": response.content
-                })
-        
-        return conversation
-    
-    def _generate_question_with_llm(self, conversation_history: List[dict], follow_up_number: int) -> str:
-        """Generate a follow-up question using LiteLLM with INTERVIEW_MODEL env var."""
-        
-        model = os.getenv("INTERVIEW_MODEL", "openrouter/openai/gpt-oss-120b")
-        logger.info(f"Generating follow-up question #{follow_up_number} using model: {model}")
-        
-        system_prompt = f"""You are an AI interviewer conducting an employee interview. 
-
-Based on the conversation history, generate a thoughtful follow-up question that:
-1. Builds on the previous answers
-2. Digs deeper into the topic
-3. Helps understand the employee better
-4. Is professional and engaging
-
-This is follow-up question #{follow_up_number} in the current topic.
-
-Respond with ONLY the question text, no additional formatting or explanation."""
-
-        messages = [
-            {"role": "system", "content": system_prompt}
-        ] + conversation_history + [
-            {"role": "user", "content": "Please generate the next follow-up question."}
-        ]
-        
-        try:
-            response = litellm.completion(
-                model=model,
-                messages=messages,
-                max_tokens=150,
-                temperature=0.7
-            )
-            
-            # Extract content safely - handle various response types
-            try:
-                # Try basic attribute access first
-                if hasattr(response, 'choices') and getattr(response, 'choices', None):
-                    choices = getattr(response, 'choices')
-                    if choices and len(choices) > 0:
-                        choice = choices[0]
-                        if hasattr(choice, 'message'):
-                            message = getattr(choice, 'message', None)
-                            if message and hasattr(message, 'content'):
-                                content = getattr(message, 'content', None)
-                                if content and isinstance(content, str):
-                                    question_text = content.strip()
-                                    logger.info(f"Successfully generated follow-up question: {question_text[:100]}...")
-                                    return question_text
-                
-                # Alternative parsing for different response formats
-                if hasattr(response, '__dict__'):
-                    response_dict = getattr(response, '__dict__', {})
-                    if 'choices' in response_dict and response_dict['choices']:
-                        choice = response_dict['choices'][0]
-                        if isinstance(choice, dict) and 'message' in choice and 'content' in choice['message']:
-                            content = choice['message']['content']
-                            if content and isinstance(content, str):
-                                question_text = content.strip()
-                                logger.info(f"Successfully generated follow-up question: {question_text[:100]}...")
-                                return question_text
-                
-            except (AttributeError, KeyError, IndexError, TypeError, Exception):
-                pass
-            
-            # Fallback if response parsing fails
-            return "Can you tell me more about that?"
-            
-        except Exception as e:
-            logger.error(f"Error generating follow-up question: {e}")
-            raise e
->>>>>>> 5f1e9817
 
 
 def get_next_question_service(
