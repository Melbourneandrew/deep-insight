--- conflicted
+++ resolved
@@ -1,39 +1,26 @@
-<<<<<<< HEAD
 import os
 from typing import List, Optional
 from uuid import UUID, uuid4
-from sqlmodel import Session, select
-
-from app.models.models import Interview, Question, QuestionResponse
-from app.services.schemas.schema import NextQuestionRequest, NextQuestionResponse
-import litellm
-=======
 from sqlmodel import Session, select
 from fastapi import Depends
 from app.services.schemas.schema import NextQuestionRequest, NextQuestionResponse
 from app.models.models import Interview, Question, QuestionResponse
 from app.db import get_session
->>>>>>> 1e9b7e28
+import litellm
 
 
 class NextQuestionService:
     """Service for getting the next question in an interview"""
 
-<<<<<<< HEAD
-    def get_next_question(self, request: NextQuestionRequest, session: Session) -> NextQuestionResponse:
-=======
     def __init__(self, session: Session):
         self.session = session
 
     def get_next_question(self, request: NextQuestionRequest) -> NextQuestionResponse:
->>>>>>> 1e9b7e28
         """
         Get the next question for an interview
 
         Args:
             request: NextQuestionRequest containing interview_id
-<<<<<<< HEAD
-            session: Database session
 
         Returns:
             NextQuestionResponse containing question and is_interview_over flag
@@ -42,51 +29,50 @@
             ValueError: If interview not found
         """
         # Validate that the interview exists
-        interview = session.get(Interview, request.interview_id)
+        interview = self.session.get(Interview, request.interview_id)
         if not interview:
             raise ValueError("Interview not found")
         
         # Get all base questions for this business
-        base_questions = self._get_base_questions(interview.business_id, session)
+        base_questions = self._get_base_questions(interview.business_id)
         if not base_questions:
             return NextQuestionResponse(question=None, is_interview_over=True)
         
         # Get all responses for this interview
-        responses = self._get_interview_responses(request.interview_id, session)
+        responses = self._get_interview_responses(request.interview_id)
         
         # Determine what the next question should be
-        next_question = self._determine_next_question(base_questions, responses, interview, session)
+        next_question = self._determine_next_question(base_questions, responses, interview)
         
         if next_question is None:
             return NextQuestionResponse(question=None, is_interview_over=True)
         
         return NextQuestionResponse(question=next_question, is_interview_over=False)
 
-    def _get_base_questions(self, business_id: UUID, session: Session) -> List[Question]:
+    def _get_base_questions(self, business_id: UUID) -> List[Question]:
         """Get all base questions for a business, ordered by index."""
         statement = (
             select(Question)
             .where(Question.business_id == business_id)
             .where(Question.is_follow_up == False)
         )
-        base_questions_raw = list(session.exec(statement))
+        base_questions_raw = list(self.session.exec(statement))
         # Sort by order_index manually to handle None values
         return sorted(base_questions_raw, key=lambda q: q.order_index if q.order_index is not None else 999)
     
-    def _get_interview_responses(self, interview_id: UUID, session: Session) -> List[QuestionResponse]:
+    def _get_interview_responses(self, interview_id: UUID) -> List[QuestionResponse]:
         """Get all responses for an interview."""
         statement = (
             select(QuestionResponse)
             .where(QuestionResponse.interview_id == interview_id)
         )
-        return list(session.exec(statement))
+        return list(self.session.exec(statement))
 
     def _determine_next_question(
         self,
         base_questions: List[Question],
         responses: List[QuestionResponse],
-        interview: Interview,
-        session: Session
+        interview: Interview
     ) -> Optional[Question]:
         """Determine what the next question should be based on interview state."""
         
@@ -96,24 +82,24 @@
         
         # Get the last question that was answered
         last_response = responses[-1]
-        last_question = session.get(Question, last_response.question_id)
+        last_question = self.session.get(Question, last_response.question_id)
         
         if not last_question:
             return None
         
         if not last_question.is_follow_up:
             # Just answered a base question, generate first follow-up
-            return self._generate_follow_up_question(responses, interview, session, 1)
+            return self._generate_follow_up_question(responses, interview, 1)
         else:
             # This was a follow-up question
-            follow_up_count = self._count_recent_follow_ups(responses, session)
+            follow_up_count = self._count_recent_follow_ups(responses)
             
             if follow_up_count < 2:
                 # Generate second follow-up
-                return self._generate_follow_up_question(responses, interview, session, follow_up_count + 1)
+                return self._generate_follow_up_question(responses, interview, follow_up_count + 1)
             else:
                 # Move to next base question
-                current_base_index = self._get_current_base_question_index(responses, base_questions, session)
+                current_base_index = self._get_current_base_question_index(responses, base_questions)
                 next_base_index = current_base_index + 1
                 
                 if next_base_index < len(base_questions):
@@ -122,13 +108,13 @@
                     # All questions completed
                     return None
     
-    def _count_recent_follow_ups(self, responses: List[QuestionResponse], session: Session) -> int:
+    def _count_recent_follow_ups(self, responses: List[QuestionResponse]) -> int:
         """Count how many follow-up questions have been asked since the last base question."""
         count = 0
         
         # Count backwards from the most recent response
         for response in reversed(responses):
-            question = session.get(Question, response.question_id)
+            question = self.session.get(Question, response.question_id)
             if question and question.is_follow_up:
                 count += 1
             else:
@@ -140,14 +126,13 @@
     def _get_current_base_question_index(
         self,
         responses: List[QuestionResponse],
-        base_questions: List[Question],
-        session: Session
+        base_questions: List[Question]
     ) -> int:
         """Find the index of the current base question being worked on."""
         
         # Look backwards through responses to find the most recent base question
         for response in reversed(responses):
-            question = session.get(Question, response.question_id)
+            question = self.session.get(Question, response.question_id)
             if question and not question.is_follow_up:
                 # Find this question in the base_questions list
                 for i, base_q in enumerate(base_questions):
@@ -161,13 +146,12 @@
         self,
         responses: List[QuestionResponse],
         interview: Interview,
-        session: Session,
         follow_up_number: int
     ) -> Question:
         """Generate a follow-up question using LiteLLM."""
         
         # Build conversation history for context
-        conversation_history = self._build_conversation_history(responses, session)
+        conversation_history = self._build_conversation_history(responses)
         
         # Generate question using LiteLLM
         question_content = self._generate_question_with_llm(conversation_history, follow_up_number)
@@ -181,19 +165,19 @@
             order_index=None  # Follow-ups don't have order indices
         )
         
-        session.add(generated_question)
-        session.commit()
-        session.refresh(generated_question)
+        self.session.add(generated_question)
+        self.session.commit()
+        self.session.refresh(generated_question)
         
         return generated_question
     
-    def _build_conversation_history(self, responses: List[QuestionResponse], session: Session) -> List[dict]:
+    def _build_conversation_history(self, responses: List[QuestionResponse]) -> List[dict]:
         """Build conversation history in assistant/user format for LLM context."""
         conversation = []
         
         for response in responses:
             # Get the question content
-            question = session.get(Question, response.question_id)
+            question = self.session.get(Question, response.question_id)
             if question:
                 # Assistant asks question
                 conversation.append({
@@ -280,59 +264,8 @@
             return fallback_questions[(follow_up_number - 1) % len(fallback_questions)]
 
 
-# Global service instance
-next_question_service = NextQuestionService()
-
-
-def get_next_question_service() -> NextQuestionService:
-    """Get the global next question service instance."""
-    return next_question_service
-=======
-
-        Returns:
-            NextQuestionResponse containing question and is_interview_over flag
-
-        Raises:
-            ValueError: If interview does not exist
-        """
-        # # Validate interview exists
-        # interview = self.session.get(Interview, request.interview_id)
-        # if not interview:
-        #     raise ValueError(f"Interview with ID {request.interview_id} not found")
-
-        # # Get all questions for the business, ordered by order_index
-        # questions_stmt = (
-        #     select(Question)
-        #     .where(Question.business_id == interview.business_id)
-        #     .order_by(Question.order_index.asc())
-        # )
-        # questions = self.session.exec(questions_stmt).all()
-
-        # if not questions:
-        #     return NextQuestionResponse(question=None, is_interview_over=True)
-
-        # # Get all answered questions for this interview
-        # answered_questions_stmt = select(QuestionResponse.question_id).where(
-        #     QuestionResponse.interview_id == request.interview_id
-        # )
-        # answered_question_ids = set(self.session.exec(answered_questions_stmt).all())
-
-        # # Find the first unanswered question
-        # for question in questions:
-        #     if question.id not in answered_question_ids:
-        #         return NextQuestionResponse(question=question, is_interview_over=False)
-
-        # All questions have been answered
-        # return NextQuestionResponse(question=None, is_interview_over=True)
-
-        return NextQuestionResponse(
-            question="How far away is the sun?", is_interview_over=True
-        )
-
-
 def get_next_question_service(
     session: Session = Depends(get_session),
 ) -> NextQuestionService:
     """Get NextQuestionService with injected dependencies"""
-    return NextQuestionService(session)
->>>>>>> 1e9b7e28
+    return NextQuestionService(session)