from __future__ import annotations

from fastapi import APIRouter, Depends, HTTPException, status

from app.services.schemas.schema import StartInterviewRequest, StartInterviewResponse
<<<<<<< HEAD
from app.services.start_interview_service import (
    StartInterviewService,
    get_start_interview_service,
)


router = APIRouter(prefix="/procedures", tags=["procedures"])


@router.post(
    "/start-interview",
    response_model=StartInterviewResponse,
    status_code=status.HTTP_201_CREATED,
)
def start_interview(
    request: StartInterviewRequest,
    service: StartInterviewService = Depends(get_start_interview_service),
) -> StartInterviewResponse:
    """Start an interview for an employee"""
    try:
        return service.start_interview(request)
    except ValueError as e:
        raise HTTPException(status_code=status.HTTP_404_NOT_FOUND, detail=str(e))
=======
from app.services.start_interview_service import get_start_interview_service


router = APIRouter(prefix="/start-interview", tags=["procedures"])


@router.post("/", response_model=StartInterviewResponse, status_code=status.HTTP_201_CREATED)
def start_interview(
    request: StartInterviewRequest,
    service = Depends(get_start_interview_service)
) -> StartInterviewResponse:
    """Start a new interview for an employee."""
    try:
        return service.start_interview(request)
    except ValueError as e:
        raise HTTPException(
            status_code=status.HTTP_404_NOT_FOUND, detail=str(e)
        )
>>>>>>> 5f1e9817
<|MERGE_RESOLUTION|>--- conflicted
+++ resolved
@@ -3,47 +3,20 @@
 from fastapi import APIRouter, Depends, HTTPException, status
 
 from app.services.schemas.schema import StartInterviewRequest, StartInterviewResponse
-<<<<<<< HEAD
-from app.services.start_interview_service import (
-    StartInterviewService,
-    get_start_interview_service,
-)
-
-
-router = APIRouter(prefix="/procedures", tags=["procedures"])
-
-
-@router.post(
-    "/start-interview",
-    response_model=StartInterviewResponse,
-    status_code=status.HTTP_201_CREATED,
-)
-def start_interview(
-    request: StartInterviewRequest,
-    service: StartInterviewService = Depends(get_start_interview_service),
-) -> StartInterviewResponse:
-    """Start an interview for an employee"""
-    try:
-        return service.start_interview(request)
-    except ValueError as e:
-        raise HTTPException(status_code=status.HTTP_404_NOT_FOUND, detail=str(e))
-=======
 from app.services.start_interview_service import get_start_interview_service
 
 
 router = APIRouter(prefix="/start-interview", tags=["procedures"])
 
 
-@router.post("/", response_model=StartInterviewResponse, status_code=status.HTTP_201_CREATED)
+@router.post(
+    "/", response_model=StartInterviewResponse, status_code=status.HTTP_201_CREATED
+)
 def start_interview(
-    request: StartInterviewRequest,
-    service = Depends(get_start_interview_service)
+    request: StartInterviewRequest, service=Depends(get_start_interview_service)
 ) -> StartInterviewResponse:
     """Start a new interview for an employee."""
     try:
         return service.start_interview(request)
     except ValueError as e:
-        raise HTTPException(
-            status_code=status.HTTP_404_NOT_FOUND, detail=str(e)
-        )
->>>>>>> 5f1e9817
+        raise HTTPException(status_code=status.HTTP_404_NOT_FOUND, detail=str(e))