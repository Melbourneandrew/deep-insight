[project]
name = "deep-insight-backend"
version = "0.1.0"
description = "FastAPI backend for Deep Insight"
authors = [
    {name = "Andrew Melbourne",email = "melbourneandrew@gmail.com"}
]
readme = "README.md"
requires-python = ">=3.11,<3.13"
dependencies = [
    "fastapi (>=0.116.1,<0.117.0)",
    "uvicorn[standard] (>=0.35.0,<0.36.0)",
    "alembic (>=1.16.4,<2.0.0)",
<<<<<<< HEAD
    "sqlmodel (>=0.0.22,<0.0.23)",
    "psycopg[binary] (>=3.1.18,<4.0.0)",
    "litellm (>=1.75.5.post1,<2.0.0)",
    "pyyaml (>=6.0,<7.0)",
    "mkdocs (>=1.5.0,<2.0.0)",
    "mkdocs-material (>=9.0.0,<10.0.0)",
    "pymdown-extensions (>=10.0.0,<11.0.0)",
    "mkdocs-render-swagger-plugin (>=0.1.0,<1.0.0)",
=======
    "sqlmodel (>=0.0.24,<0.0.25)",
    "psycopg[binary] (>=3.1.18,<4.0.0)",
    "pytest (>=8.0.0,<9.0.0)",
    "pytest-asyncio (>=0.23.0,<1.0.0)",
    "httpx (>=0.27.0,<1.0.0)",
    "py-pglite[sqlalchemy] (>=0.4.1,<1.0.0)",
    "requests (>=2.31.0,<3.0.0)",
    "litellm (>=1.75.5.post1,<2.0.0)",
    "python-dotenv (>=1.0.0,<2.0.0)",
    "deep-insight-client @ file:///Users/adamkahn/deep-insight/deep-insight-client",
>>>>>>> ce9d7a0d
]

[tool.poetry.scripts]
backend = "app.main:app"

[tool.poetry]
package-mode = false

[build-system]
requires = ["poetry-core>=2.0.0,<3.0.0"]
build-backend = "poetry.core.masonry.api"

[tool.pytest.ini_options]
testpaths = ["backend/tests"]
python_files = ["test_*.py", "*_test.py"]
addopts = ["-v"]
markers = [
    "integration: marks tests as integration tests",
    "unit: marks tests as unit tests",
]
<|MERGE_RESOLUTION|>--- conflicted
+++ resolved
@@ -11,27 +11,20 @@
     "fastapi (>=0.116.1,<0.117.0)",
     "uvicorn[standard] (>=0.35.0,<0.36.0)",
     "alembic (>=1.16.4,<2.0.0)",
-<<<<<<< HEAD
     "sqlmodel (>=0.0.22,<0.0.23)",
     "psycopg[binary] (>=3.1.18,<4.0.0)",
-    "litellm (>=1.75.5.post1,<2.0.0)",
     "pyyaml (>=6.0,<7.0)",
     "mkdocs (>=1.5.0,<2.0.0)",
     "mkdocs-material (>=9.0.0,<10.0.0)",
     "pymdown-extensions (>=10.0.0,<11.0.0)",
     "mkdocs-render-swagger-plugin (>=0.1.0,<1.0.0)",
-=======
-    "sqlmodel (>=0.0.24,<0.0.25)",
-    "psycopg[binary] (>=3.1.18,<4.0.0)",
     "pytest (>=8.0.0,<9.0.0)",
     "pytest-asyncio (>=0.23.0,<1.0.0)",
     "httpx (>=0.27.0,<1.0.0)",
     "py-pglite[sqlalchemy] (>=0.4.1,<1.0.0)",
     "requests (>=2.31.0,<3.0.0)",
     "litellm (>=1.75.5.post1,<2.0.0)",
-    "python-dotenv (>=1.0.0,<2.0.0)",
-    "deep-insight-client @ file:///Users/adamkahn/deep-insight/deep-insight-client",
->>>>>>> ce9d7a0d
+    "python-dotenv (>=1.0.0,<2.0.0)"
 ]
 
 [tool.poetry.scripts]
