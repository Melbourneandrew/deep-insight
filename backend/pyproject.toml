--- conflicted
+++ resolved
@@ -12,17 +12,12 @@
     "uvicorn[standard] (>=0.35.0,<0.36.0)",
     "alembic (>=1.16.4,<2.0.0)",
     "sqlmodel (>=0.0.24,<0.0.25)",
-<<<<<<< HEAD
     "psycopg[binary] (>=3.1.18,<4.0.0)",
     "pytest (>=8.0.0,<9.0.0)",
     "pytest-asyncio (>=0.23.0,<1.0.0)",
     "httpx (>=0.27.0,<1.0.0)",
     "py-pglite[sqlalchemy] (>=0.4.1,<1.0.0)",
-    "requests (>=2.31.0,<3.0.0)",
-    "deep-insight-client @ file:///Users/adamkahn/deep-insight/deep-insight-client"
-=======
-    "psycopg[binary] (>=3.1.18,<4.0.0)"
->>>>>>> aee81c2a
+    "requests (>=2.31.0,<3.0.0)"
 ]
 
 [tool.poetry.scripts]
